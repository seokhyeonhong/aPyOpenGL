from __future__ import annotations
import numpy as np
import copy
import os

from scipy.spatial.transform import Rotation
from .pose import Pose
from aPyOpenGL.transforms import n_quat
from aPyOpenGL import agl

class Motion:
    """
    Motion class that contains the skeleton and its sequence of poses.

    Attributes:
        poses     (list[Pose]): A sequence of poses.
        fps       (float)     : The number of frames per second.
        name      (str)       : The name of the motion.
    """
    def __init__(
        self,
        poses : list[Pose],
        fps   : float = 30.0,
        name  : str   = "default",
    ):
        self.poses : list[Pose] = poses
        self.fps   : float      = fps
        self.name  : str        = name

    def __len__(self):
        return len(self.poses)
    
    @property
    def num_frames(self):
        return len(self.poses)
    
    @property
    def skeleton(self):
        return self.poses[0].skeleton
    
    def remove_joint_by_name(self, joint_name):
        remove_indices = self.skeleton.remove_joint_by_name(joint_name)
        for pose in self.poses:
            pose.skeleton = self.skeleton
            pose.local_quats = np.delete(pose.local_quats, remove_indices, axis=0)
<<<<<<< HEAD

    def export_as_bvh(self, filename):
        self._save(filename)

    def _save(self, filename, scale=100.0, rot_order="ZXY", verbose=False):
        if verbose:
            print(" >  >  Save BVH file: %s" % filename)
        with open(filename, "w") as f:
            """ Write hierarchy """
            if verbose:
                print(" >  >  >  >  Write BVH hierarchy")
            f.write("HIERARCHY\n")
            joint_order = self._write_hierarchy(
                f, self.skeleton, 0, scale, rot_order
            )
            """ Write data """
            if verbose:
                print(" >  >  >  >  Write BVH data")
            t_start = 0
            dt = 1.0 / self.fps
            num_frames = self.num_frames
            f.write("MOTION\n")
            f.write("Frames: %d\n" % num_frames)
            f.write("Frame Time: %f\n" % dt)
            t = t_start

            for i in range(num_frames):
                if verbose and i % self.fpsjoint.local_pos == 0:
                    print(
                        "\r >  >  >  >  %d/%d processed (%d FPS)"
                        % (i + 1, num_frames, self.fps),
                        end=" ",
                    )
                pose = self.poses[i]

                p = self.poses[i].root_pos
                p *= scale
                f.write("%f %f %f " % (p[0], p[1], p[2]))
                for quat in self.poses[i].local_quats:
                    R = self._Q2E(quat, rot_order)
                    f.write("%f %f %f " % (R[0], R[1], R[2]))
                f.write("\n")
                t += dt
                if verbose and i == num_frames - 1:
                    print(
                        "\r >  >  >  >  %d/%d processed (%d FPS)"
                        % (i + 1, num_frames, self.fps)
                    )
            f.close()

    def _write_hierarchy(self, file, skeleton, joint_idx, scale=1.0, rot_order="XYZ", tab=""):
        def rot_order_to_str(order):
            if order == "xyz" or order == "XYZ":
                return "Xrotation Yrotation Zrotation"
            elif order == "zyx" or order == "ZYX":
                return "Zrotation Yrotation Xrotation"
            elif order == "zxy" or order == "ZXY":
                return "Zrotation Xrotation Yrotation"
            else:
                raise NotImplementedError

        joint = skeleton.joints[joint_idx]
        child_joints = skeleton.children_idx[joint_idx]
        joint_order = [joint.name]
        is_root_joint = (skeleton.parent_idx[joint_idx] == -1)
        if is_root_joint:
            file.write(tab + "ROOT %s\n" % joint.name)
        else:
            file.write(tab + "JOINT %s\n" % joint.name)
        file.write(tab + "{\n")
        p = joint.local_pos
        p *= scale
        file.write(tab + "\tOFFSET %f %f %f\n" % (p[0], p[1], p[2]))
        if is_root_joint:
            file.write(
                tab
                + "\tCHANNELS 6 Xposition Yposition Zposition %s\n"
                % rot_order_to_str(rot_order)
            )
        else:
            file.write(tab + "\tCHANNELS 3 %s\n" % rot_order_to_str(rot_order))
        for child_joint_idx in child_joints:
            child_joint_order = self._write_hierarchy(
                file, skeleton, child_joint_idx, scale, rot_order, tab + "\t"
            )
            joint_order.extend(child_joint_order)
        if len(child_joints) == 0:
            file.write(tab + "\tEnd Site\n")
            file.write(tab + "\t{\n")
            file.write(tab + "\t\tOFFSET %f %f %f\n" % (0.0, 0.0, 0.0))
            file.write(tab + "\t}\n")
        file.write(tab + "}\n")
        return joint_order

    def _Q2E(self, Q, order="yxz", degrees=True):
        w = Q[0]
        x = Q[1]
        y = Q[2]
        z = Q[3]
        modifiedQ = [x,y,z,w]

        return Rotation.from_quat(modifiedQ).as_euler(order, degrees=degrees)
=======
    
    def mirror(self, pair_indices):
        mirrored_poses = []
        for pose in self.poses:
            mirrored_poses.append(pose.mirror(pair_indices))
        return Motion(mirrored_poses, self.fps, self.name)
>>>>>>> a228783a
<|MERGE_RESOLUTION|>--- conflicted
+++ resolved
@@ -1,156 +1,153 @@
-from __future__ import annotations
-import numpy as np
-import copy
-import os
-
-from scipy.spatial.transform import Rotation
-from .pose import Pose
-from aPyOpenGL.transforms import n_quat
-from aPyOpenGL import agl
-
-class Motion:
-    """
-    Motion class that contains the skeleton and its sequence of poses.
-
-    Attributes:
-        poses     (list[Pose]): A sequence of poses.
-        fps       (float)     : The number of frames per second.
-        name      (str)       : The name of the motion.
-    """
-    def __init__(
-        self,
-        poses : list[Pose],
-        fps   : float = 30.0,
-        name  : str   = "default",
-    ):
-        self.poses : list[Pose] = poses
-        self.fps   : float      = fps
-        self.name  : str        = name
-
-    def __len__(self):
-        return len(self.poses)
-    
-    @property
-    def num_frames(self):
-        return len(self.poses)
-    
-    @property
-    def skeleton(self):
-        return self.poses[0].skeleton
-    
-    def remove_joint_by_name(self, joint_name):
-        remove_indices = self.skeleton.remove_joint_by_name(joint_name)
-        for pose in self.poses:
-            pose.skeleton = self.skeleton
-            pose.local_quats = np.delete(pose.local_quats, remove_indices, axis=0)
-<<<<<<< HEAD
-
-    def export_as_bvh(self, filename):
-        self._save(filename)
-
-    def _save(self, filename, scale=100.0, rot_order="ZXY", verbose=False):
-        if verbose:
-            print(" >  >  Save BVH file: %s" % filename)
-        with open(filename, "w") as f:
-            """ Write hierarchy """
-            if verbose:
-                print(" >  >  >  >  Write BVH hierarchy")
-            f.write("HIERARCHY\n")
-            joint_order = self._write_hierarchy(
-                f, self.skeleton, 0, scale, rot_order
-            )
-            """ Write data """
-            if verbose:
-                print(" >  >  >  >  Write BVH data")
-            t_start = 0
-            dt = 1.0 / self.fps
-            num_frames = self.num_frames
-            f.write("MOTION\n")
-            f.write("Frames: %d\n" % num_frames)
-            f.write("Frame Time: %f\n" % dt)
-            t = t_start
-
-            for i in range(num_frames):
-                if verbose and i % self.fpsjoint.local_pos == 0:
-                    print(
-                        "\r >  >  >  >  %d/%d processed (%d FPS)"
-                        % (i + 1, num_frames, self.fps),
-                        end=" ",
-                    )
-                pose = self.poses[i]
-
-                p = self.poses[i].root_pos
-                p *= scale
-                f.write("%f %f %f " % (p[0], p[1], p[2]))
-                for quat in self.poses[i].local_quats:
-                    R = self._Q2E(quat, rot_order)
-                    f.write("%f %f %f " % (R[0], R[1], R[2]))
-                f.write("\n")
-                t += dt
-                if verbose and i == num_frames - 1:
-                    print(
-                        "\r >  >  >  >  %d/%d processed (%d FPS)"
-                        % (i + 1, num_frames, self.fps)
-                    )
-            f.close()
-
-    def _write_hierarchy(self, file, skeleton, joint_idx, scale=1.0, rot_order="XYZ", tab=""):
-        def rot_order_to_str(order):
-            if order == "xyz" or order == "XYZ":
-                return "Xrotation Yrotation Zrotation"
-            elif order == "zyx" or order == "ZYX":
-                return "Zrotation Yrotation Xrotation"
-            elif order == "zxy" or order == "ZXY":
-                return "Zrotation Xrotation Yrotation"
-            else:
-                raise NotImplementedError
-
-        joint = skeleton.joints[joint_idx]
-        child_joints = skeleton.children_idx[joint_idx]
-        joint_order = [joint.name]
-        is_root_joint = (skeleton.parent_idx[joint_idx] == -1)
-        if is_root_joint:
-            file.write(tab + "ROOT %s\n" % joint.name)
-        else:
-            file.write(tab + "JOINT %s\n" % joint.name)
-        file.write(tab + "{\n")
-        p = joint.local_pos
-        p *= scale
-        file.write(tab + "\tOFFSET %f %f %f\n" % (p[0], p[1], p[2]))
-        if is_root_joint:
-            file.write(
-                tab
-                + "\tCHANNELS 6 Xposition Yposition Zposition %s\n"
-                % rot_order_to_str(rot_order)
-            )
-        else:
-            file.write(tab + "\tCHANNELS 3 %s\n" % rot_order_to_str(rot_order))
-        for child_joint_idx in child_joints:
-            child_joint_order = self._write_hierarchy(
-                file, skeleton, child_joint_idx, scale, rot_order, tab + "\t"
-            )
-            joint_order.extend(child_joint_order)
-        if len(child_joints) == 0:
-            file.write(tab + "\tEnd Site\n")
-            file.write(tab + "\t{\n")
-            file.write(tab + "\t\tOFFSET %f %f %f\n" % (0.0, 0.0, 0.0))
-            file.write(tab + "\t}\n")
-        file.write(tab + "}\n")
-        return joint_order
-
-    def _Q2E(self, Q, order="yxz", degrees=True):
-        w = Q[0]
-        x = Q[1]
-        y = Q[2]
-        z = Q[3]
-        modifiedQ = [x,y,z,w]
-
-        return Rotation.from_quat(modifiedQ).as_euler(order, degrees=degrees)
-=======
-    
-    def mirror(self, pair_indices):
-        mirrored_poses = []
-        for pose in self.poses:
-            mirrored_poses.append(pose.mirror(pair_indices))
-        return Motion(mirrored_poses, self.fps, self.name)
->>>>>>> a228783a
+from __future__ import annotations
+import numpy as np
+import copy
+import os
+
+from scipy.spatial.transform import Rotation
+from .pose import Pose
+from aPyOpenGL.transforms import n_quat
+from aPyOpenGL import agl
+
+class Motion:
+    """
+    Motion class that contains the skeleton and its sequence of poses.
+
+    Attributes:
+        poses     (list[Pose]): A sequence of poses.
+        fps       (float)     : The number of frames per second.
+        name      (str)       : The name of the motion.
+    """
+    def __init__(
+        self,
+        poses : list[Pose],
+        fps   : float = 30.0,
+        name  : str   = "default",
+    ):
+        self.poses : list[Pose] = poses
+        self.fps   : float      = fps
+        self.name  : str        = name
+
+    def __len__(self):
+        return len(self.poses)
+    
+    @property
+    def num_frames(self):
+        return len(self.poses)
+    
+    @property
+    def skeleton(self):
+        return self.poses[0].skeleton
+    
+    def remove_joint_by_name(self, joint_name):
+        remove_indices = self.skeleton.remove_joint_by_name(joint_name)
+        for pose in self.poses:
+            pose.skeleton = self.skeleton
+            pose.local_quats = np.delete(pose.local_quats, remove_indices, axis=0)
+
+    def export_as_bvh(self, filename):
+        self._save(filename)
+
+    def _save(self, filename, scale=100.0, rot_order="ZXY", verbose=False):
+        if verbose:
+            print(" >  >  Save BVH file: %s" % filename)
+        with open(filename, "w") as f:
+            """ Write hierarchy """
+            if verbose:
+                print(" >  >  >  >  Write BVH hierarchy")
+            f.write("HIERARCHY\n")
+            joint_order = self._write_hierarchy(
+                f, self.skeleton, 0, scale, rot_order
+            )
+            """ Write data """
+            if verbose:
+                print(" >  >  >  >  Write BVH data")
+            t_start = 0
+            dt = 1.0 / self.fps
+            num_frames = self.num_frames
+            f.write("MOTION\n")
+            f.write("Frames: %d\n" % num_frames)
+            f.write("Frame Time: %f\n" % dt)
+            t = t_start
+
+            for i in range(num_frames):
+                if verbose and i % self.fpsjoint.local_pos == 0:
+                    print(
+                        "\r >  >  >  >  %d/%d processed (%d FPS)"
+                        % (i + 1, num_frames, self.fps),
+                        end=" ",
+                    )
+                pose = self.poses[i]
+
+                p = self.poses[i].root_pos
+                p *= scale
+                f.write("%f %f %f " % (p[0], p[1], p[2]))
+                for quat in self.poses[i].local_quats:
+                    R = self._Q2E(quat, rot_order)
+                    f.write("%f %f %f " % (R[0], R[1], R[2]))
+                f.write("\n")
+                t += dt
+                if verbose and i == num_frames - 1:
+                    print(
+                        "\r >  >  >  >  %d/%d processed (%d FPS)"
+                        % (i + 1, num_frames, self.fps)
+                    )
+            f.close()
+
+    def _write_hierarchy(self, file, skeleton, joint_idx, scale=1.0, rot_order="XYZ", tab=""):
+        def rot_order_to_str(order):
+            if order == "xyz" or order == "XYZ":
+                return "Xrotation Yrotation Zrotation"
+            elif order == "zyx" or order == "ZYX":
+                return "Zrotation Yrotation Xrotation"
+            elif order == "zxy" or order == "ZXY":
+                return "Zrotation Xrotation Yrotation"
+            else:
+                raise NotImplementedError
+
+        joint = skeleton.joints[joint_idx]
+        child_joints = skeleton.children_idx[joint_idx]
+        joint_order = [joint.name]
+        is_root_joint = (skeleton.parent_idx[joint_idx] == -1)
+        if is_root_joint:
+            file.write(tab + "ROOT %s\n" % joint.name)
+        else:
+            file.write(tab + "JOINT %s\n" % joint.name)
+        file.write(tab + "{\n")
+        p = joint.local_pos
+        p *= scale
+        file.write(tab + "\tOFFSET %f %f %f\n" % (p[0], p[1], p[2]))
+        if is_root_joint:
+            file.write(
+                tab
+                + "\tCHANNELS 6 Xposition Yposition Zposition %s\n"
+                % rot_order_to_str(rot_order)
+            )
+        else:
+            file.write(tab + "\tCHANNELS 3 %s\n" % rot_order_to_str(rot_order))
+        for child_joint_idx in child_joints:
+            child_joint_order = self._write_hierarchy(
+                file, skeleton, child_joint_idx, scale, rot_order, tab + "\t"
+            )
+            joint_order.extend(child_joint_order)
+        if len(child_joints) == 0:
+            file.write(tab + "\tEnd Site\n")
+            file.write(tab + "\t{\n")
+            file.write(tab + "\t\tOFFSET %f %f %f\n" % (0.0, 0.0, 0.0))
+            file.write(tab + "\t}\n")
+        file.write(tab + "}\n")
+        return joint_order
+
+    def _Q2E(self, Q, order="yxz", degrees=True):
+        w = Q[0]
+        x = Q[1]
+        y = Q[2]
+        z = Q[3]
+        modifiedQ = [x,y,z,w]
+
+        return Rotation.from_quat(modifiedQ).as_euler(order, degrees=degrees)
+    
+    def mirror(self, pair_indices):
+        mirrored_poses = []
+        for pose in self.poses:
+            mirrored_poses.append(pose.mirror(pair_indices))
+        return Motion(mirrored_poses, self.fps, self.name)